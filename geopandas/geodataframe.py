import json
import warnings

import numpy as np
import pandas as pd
from pandas import DataFrame, Series
from pandas.core.accessor import CachedAccessor

from shapely.geometry import mapping, shape
from shapely.geometry.base import BaseGeometry

from pyproj import CRS

import geopandas
import geopandas.io
from geopandas.array import GeometryArray, GeometryDtype, from_shapely, to_wkb, to_wkt
from geopandas.base import GeoPandasBase, is_geometry_type
<<<<<<< HEAD
from geopandas.geoseries import GeoSeries, inherit_doc
from geopandas.plotting import plot_dataframe
=======
from geopandas.geoseries import GeoSeries
import geopandas.io
>>>>>>> 77a041ff

from . import _compat as compat
from ._decorator import doc


DEFAULT_GEO_COLUMN_NAME = "geometry"


def _ensure_geometry(data, crs=None):
    """
    Ensure the data is of geometry dtype or converted to it.

    If input is a (Geo)Series, output is a GeoSeries, otherwise output
    is GeometryArray.

    If the input is a GeometryDtype with a set CRS, `crs` is ignored.
    """
    if is_geometry_type(data):
        if isinstance(data, Series):
            data = GeoSeries(data)
        if data.crs is None:
            data.crs = crs
        return data
    else:
        if isinstance(data, Series):
            out = from_shapely(np.asarray(data), crs=crs)
            return GeoSeries(out, index=data.index, name=data.name)
        else:
            out = from_shapely(data, crs=crs)
            return out


class GeoDataFrame(GeoPandasBase, DataFrame):
    """
    A GeoDataFrame object is a pandas.DataFrame that has a column
    with geometry. In addition to the standard DataFrame constructor arguments,
    GeoDataFrame also accepts the following keyword arguments:

    Parameters
    ----------
    crs : value (optional)
        Coordinate Reference System of the geometry objects. Can be anything accepted by
        :meth:`pyproj.CRS.from_user_input() <pyproj.crs.CRS.from_user_input>`,
        such as an authority string (eg "EPSG:4326") or a WKT string.
    geometry : str or array (optional)
        If str, column to use as geometry. If array, will be set as 'geometry'
        column on GeoDataFrame.

    Examples
    --------
    Constructing GeoDataFrame from a dictionary.

    >>> from shapely.geometry import Point
    >>> d = {'col1': ['name1', 'name2'], 'geometry': [Point(1, 2), Point(2, 1)]}
    >>> gdf = geopandas.GeoDataFrame(d, crs="EPSG:4326")
    >>> gdf
        col1                 geometry
    0  name1  POINT (1.00000 2.00000)
    1  name2  POINT (2.00000 1.00000)

    Notice that the inferred dtype of 'geometry' columns is geometry.

    >>> gdf.dtypes
    col1          object
    geometry    geometry
    dtype: object

    Constructing GeoDataFrame from a pandas DataFrame with a column of WKT geometries:

    >>> import pandas as pd
    >>> d = {'col1': ['name1', 'name2'], 'wkt': ['POINT (1 2)', 'POINT (2 1)']}
    >>> df = pd.DataFrame(d)
    >>> gs = geopandas.GeoSeries.from_wkt(df['wkt'])
    >>> gdf = geopandas.GeoDataFrame(df, geometry=gs, crs="EPSG:4326")
    >>> gdf
        col1          wkt                 geometry
    0  name1  POINT (1 2)  POINT (1.00000 2.00000)
    1  name2  POINT (2 1)  POINT (2.00000 1.00000)

    See also
    --------
    GeoSeries : Series object designed to store shapely geometry objects
    """

    _metadata = ["_crs", "_geometry_column_name"]

    _geometry_column_name = DEFAULT_GEO_COLUMN_NAME

    def __init__(self, *args, geometry=None, crs=None, **kwargs):
        with compat.ignore_shapely2_warnings():
            super(GeoDataFrame, self).__init__(*args, **kwargs)

        # need to set this before calling self['geometry'], because
        # getitem accesses crs
        self._crs = CRS.from_user_input(crs) if crs else None

        # set_geometry ensures the geometry data have the proper dtype,
        # but is not called if `geometry=None` ('geometry' column present
        # in the data), so therefore need to ensure it here manually
        # but within a try/except because currently non-geometries are
        # allowed in that case
        # TODO do we want to raise / return normal DataFrame in this case?
        if geometry is None and "geometry" in self.columns:
            # only if we have actual geometry values -> call set_geometry
            index = self.index
            try:
                if (
                    hasattr(self["geometry"].values, "crs")
                    and self["geometry"].values.crs
                    and crs
                    and not self["geometry"].values.crs == crs
                ):
                    warnings.warn(
                        "CRS mismatch between CRS of the passed geometries "
                        "and 'crs'. Use 'GeoDataFrame.set_crs(crs, "
                        "allow_override=True)' to overwrite CRS or "
                        "'GeoDataFrame.to_crs(crs)' to reproject geometries. "
                        "CRS mismatch will raise an error in the future versions "
                        "of GeoPandas.",
                        FutureWarning,
                        stacklevel=2,
                    )
                    # TODO: raise error in 0.9 or 0.10.
                self["geometry"] = _ensure_geometry(self["geometry"].values, crs)
            except TypeError:
                pass
            else:
                if self.index is not index:
                    # With pandas < 1.0 and an empty frame (no rows), the index
                    # gets reset to a default RangeIndex -> set back the original
                    # index if needed
                    self.index = index
                geometry = "geometry"

        if geometry is not None:
            if (
                hasattr(geometry, "crs")
                and geometry.crs
                and crs
                and not geometry.crs == crs
            ):
                warnings.warn(
                    "CRS mismatch between CRS of the passed geometries "
                    "and 'crs'. Use 'GeoDataFrame.set_crs(crs, "
                    "allow_override=True)' to overwrite CRS or "
                    "'GeoDataFrame.to_crs(crs)' to reproject geometries. "
                    "CRS mismatch will raise an error in the future versions "
                    "of GeoPandas.",
                    FutureWarning,
                    stacklevel=2,
                )
                # TODO: raise error in 0.9 or 0.10.
            self.set_geometry(geometry, inplace=True)

        if geometry is None and crs:
            warnings.warn(
                "Assigning CRS to a GeoDataFrame without a geometry column is now "
                "deprecated and will not be supported in the future.",
                FutureWarning,
                stacklevel=2,
            )

    def __setattr__(self, attr, val):
        # have to special case geometry b/c pandas tries to use as column...
        if attr == "geometry":
            object.__setattr__(self, attr, val)
        else:
            super(GeoDataFrame, self).__setattr__(attr, val)

    def _get_geometry(self):
        if self._geometry_column_name not in self:
            raise AttributeError(
                "No geometry data set yet (expected in"
                " column '%s'.)" % self._geometry_column_name
            )
        return self[self._geometry_column_name]

    def _set_geometry(self, col):
        if not pd.api.types.is_list_like(col):
            raise ValueError("Must use a list-like to set the geometry property")
        self.set_geometry(col, inplace=True)

    geometry = property(
        fget=_get_geometry, fset=_set_geometry, doc="Geometry data for GeoDataFrame"
    )

    def set_geometry(self, col, drop=False, inplace=False, crs=None):
        """
        Set the GeoDataFrame geometry using either an existing column or
        the specified input. By default yields a new object.

        The original geometry column is replaced with the input.

        Parameters
        ----------
        col : column label or array
        drop : boolean, default False
            Delete column to be used as the new geometry
        inplace : boolean, default False
            Modify the GeoDataFrame in place (do not create a new object)
        crs : pyproj.CRS, optional
            Coordinate system to use. The value can be anything accepted
            by :meth:`pyproj.CRS.from_user_input() <pyproj.crs.CRS.from_user_input>`,
            such as an authority string (eg "EPSG:4326") or a WKT string.
            If passed, overrides both DataFrame and col's crs.
            Otherwise, tries to get crs from passed col values or DataFrame.

        Examples
        --------
        >>> from shapely.geometry import Point
        >>> d = {'col1': ['name1', 'name2'], 'geometry': [Point(1, 2), Point(2, 1)]}
        >>> gdf = geopandas.GeoDataFrame(d, crs="EPSG:4326")
        >>> gdf
            col1                 geometry
        0  name1  POINT (1.00000 2.00000)
        1  name2  POINT (2.00000 1.00000)

        Passing an array:

        >>> df1 = gdf.set_geometry([Point(0,0), Point(1,1)])
        >>> df1
            col1                 geometry
        0  name1  POINT (0.00000 0.00000)
        1  name2  POINT (1.00000 1.00000)

        Using existing column:

        >>> gdf["buffered"] = gdf.buffer(2)
        >>> df2 = gdf.set_geometry("buffered")
        >>> df2.geometry
        0    POLYGON ((3.00000 2.00000, 2.99037 1.80397, 2....
        1    POLYGON ((4.00000 1.00000, 3.99037 0.80397, 3....
        Name: buffered, dtype: geometry

        Returns
        -------
        GeoDataFrame

        See also
        --------
        GeoDataFrame.rename_geometry : rename an active geometry column
        """
        # Most of the code here is taken from DataFrame.set_index()
        if inplace:
            frame = self
        else:
            frame = self.copy()

        to_remove = None
        geo_column_name = self._geometry_column_name
        if isinstance(col, (Series, list, np.ndarray, GeometryArray)):
            level = col
        elif hasattr(col, "ndim") and col.ndim != 1:
            raise ValueError("Must pass array with one dimension only.")
        else:
            try:
                level = frame[col].values
            except KeyError:
                raise ValueError("Unknown column %s" % col)
            except Exception:
                raise
            if drop:
                to_remove = col
                geo_column_name = self._geometry_column_name
            else:
                geo_column_name = col

        if to_remove:
            del frame[to_remove]

        if not crs:
            level_crs = getattr(level, "crs", None)
            crs = level_crs if level_crs is not None else self._crs

        if isinstance(level, (GeoSeries, GeometryArray)) and level.crs != crs:
            # Avoids caching issues/crs sharing issues
            level = level.copy()
            level.crs = crs

        # Check that we are using a listlike of geometries
        level = _ensure_geometry(level, crs=crs)
        index = frame.index
        frame[geo_column_name] = level
        if frame.index is not index and len(frame.index) == len(index):
            # With pandas < 1.0 and an empty frame (no rows), the index gets reset
            # to a default RangeIndex -> set back the original index if needed
            frame.index = index
        frame._geometry_column_name = geo_column_name
        frame.crs = crs
        if not inplace:
            return frame

    def rename_geometry(self, col, inplace=False):
        """
        Renames the GeoDataFrame geometry column to
        the specified name. By default yields a new object.

        The original geometry column is replaced with the input.

        Parameters
        ----------
        col : new geometry column label
        inplace : boolean, default False
            Modify the GeoDataFrame in place (do not create a new object)

        Examples
        --------
        >>> from shapely.geometry import Point
        >>> d = {'col1': ['name1', 'name2'], 'geometry': [Point(1, 2), Point(2, 1)]}
        >>> df = geopandas.GeoDataFrame(d, crs="EPSG:4326")
        >>> df1 = df.rename_geometry('geom1')
        >>> df1.geometry.name
        'geom1'
        >>> df.rename_geometry('geom1', inplace=True)
        >>> df.geometry.name
        'geom1'

        Returns
        -------
        geodataframe : GeoDataFrame

        See also
        --------
        GeoDataFrame.set_geometry : set the active geometry
        """
        geometry_col = self.geometry.name
        if col in self.columns:
            raise ValueError(f"Column named {col} already exists")
        else:
            if not inplace:
                return self.rename(columns={geometry_col: col}).set_geometry(
                    col, inplace
                )
            self.rename(columns={geometry_col: col}, inplace=inplace)
            self.set_geometry(col, inplace=inplace)

    @property
    def crs(self):
        """
        The Coordinate Reference System (CRS) represented as a ``pyproj.CRS``
        object.

        Returns None if the CRS is not set, and to set the value it
        :getter: Returns a ``pyproj.CRS`` or None. When setting, the value
        can be anything accepted by
        :meth:`pyproj.CRS.from_user_input() <pyproj.crs.CRS.from_user_input>`,
        such as an authority string (eg "EPSG:4326") or a WKT string.

        Examples
        --------

        >>> gdf.crs  # doctest: +SKIP
        <Geographic 2D CRS: EPSG:4326>
        Name: WGS 84
        Axis Info [ellipsoidal]:
        - Lat[north]: Geodetic latitude (degree)
        - Lon[east]: Geodetic longitude (degree)
        Area of Use:
        - name: World
        - bounds: (-180.0, -90.0, 180.0, 90.0)
        Datum: World Geodetic System 1984
        - Ellipsoid: WGS 84
        - Prime Meridian: Greenwich

        See also
        --------
        GeoDataFrame.set_crs : assign CRS
        GeoDataFrame.to_crs : re-project to another CRS

        """
        return self._crs

    @crs.setter
    def crs(self, value):
        """Sets the value of the crs"""
        if self._geometry_column_name not in self:
            warnings.warn(
                "Assigning CRS to a GeoDataFrame without a geometry column is now "
                "deprecated and will not be supported in the future.",
                FutureWarning,
                stacklevel=4,
            )
            self._crs = None if not value else CRS.from_user_input(value)
        else:
            if hasattr(self.geometry.values, "crs"):
                self.geometry.values.crs = value
                self._crs = self.geometry.values.crs
            else:
                # column called 'geometry' without geometry
                self._crs = None if not value else CRS.from_user_input(value)

    def __setstate__(self, state):
        # overriding DataFrame method for compat with older pickles (CRS handling)
        if isinstance(state, dict):
            if "_metadata" in state and "crs" in state["_metadata"]:
                metadata = state["_metadata"]
                metadata[metadata.index("crs")] = "_crs"
            if "crs" in state and "_crs" not in state:
                crs = state.pop("crs")
                state["_crs"] = CRS.from_user_input(crs) if crs is not None else crs

        super().__setstate__(state)

        # for some versions that didn't yet have CRS at array level -> crs is set
        # at GeoDataFrame level with '_crs' (and not 'crs'), so without propagating
        # to the GeoSeries/GeometryArray
        try:
            if self.crs is not None:
                if self.geometry.values.crs is None:
                    self.crs = self.crs
        except Exception:
            pass

    @classmethod
    def from_dict(cls, data, geometry=None, crs=None, **kwargs):
        """
        Construct GeoDataFrame from dict of array-like or dicts by
        overiding DataFrame.from_dict method with geometry and crs

        Parameters
        ----------
        data : dict
            Of the form {field : array-like} or {field : dict}.
        geometry : str or array (optional)
            If str, column to use as geometry. If array, will be set as 'geometry'
            column on GeoDataFrame.
        crs : str or dict (optional)
            Coordinate reference system to set on the resulting frame.
        kwargs : key-word arguments
            These arguments are passed to DataFrame.from_dict

        Returns
        -------
        GeoDataFrame

        """
        dataframe = super().from_dict(data, **kwargs)
        return GeoDataFrame(dataframe, geometry=geometry, crs=crs)

    @classmethod
    def from_file(cls, filename, **kwargs):
        """Alternate constructor to create a ``GeoDataFrame`` from a file.

        It is recommended to use :func:`geopandas.read_file` instead.

        Can load a ``GeoDataFrame`` from a file in any format recognized by
        `fiona`. See http://fiona.readthedocs.io/en/latest/manual.html for details.

        Parameters
        ----------
        filename : str
            File path or file handle to read from. Depending on which kwargs
            are included, the content of filename may vary. See
            http://fiona.readthedocs.io/en/latest/README.html#usage for usage details.
        kwargs : key-word arguments
            These arguments are passed to fiona.open, and can be used to
            access multi-layer data, data stored within archives (zip files),
            etc.

        Examples
        --------

        >>> path = geopandas.datasets.get_path('nybb')
        >>> gdf = geopandas.GeoDataFrame.from_file(path)
        >>> gdf  # doctest: +SKIP
           BoroCode       BoroName     Shape_Leng    Shape_Area                 \
                          geometry
        0         5  Staten Island  330470.010332  1.623820e+09  MULTIPOLYGON ((\
(970217.022 145643.332, 970227....
        1         4         Queens  896344.047763  3.045213e+09  MULTIPOLYGON ((\
(1029606.077 156073.814, 102957...
        2         3       Brooklyn  741080.523166  1.937479e+09  MULTIPOLYGON ((\
(1021176.479 151374.797, 102100...
        3         1      Manhattan  359299.096471  6.364715e+08  MULTIPOLYGON ((\
(981219.056 188655.316, 980940....
        4         2          Bronx  464392.991824  1.186925e+09  MULTIPOLYGON ((\
(1012821.806 229228.265, 101278...

        The recommended method of reading files is :func:`geopandas.read_file`:

        >>> gdf = geopandas.read_file(path)

        See also
        --------
        read_file : read file to GeoDataFame
        GeoDataFrame.to_file : write GeoDataFrame to file

        """
        return geopandas.io.file._read_file(filename, **kwargs)

    @classmethod
    def from_features(cls, features, crs=None, columns=None):
        """
        Alternate constructor to create GeoDataFrame from an iterable of
        features or a feature collection.

        Parameters
        ----------
        features
            - Iterable of features, where each element must be a feature
              dictionary or implement the __geo_interface__.
            - Feature collection, where the 'features' key contains an
              iterable of features.
            - Object holding a feature collection that implements the
              ``__geo_interface__``.
        crs : str or dict (optional)
            Coordinate reference system to set on the resulting frame.
        columns : list of column names, optional
            Optionally specify the column names to include in the output frame.
            This does not overwrite the property names of the input, but can
            ensure a consistent output format.

        Returns
        -------
        GeoDataFrame

        Notes
        -----
        For more information about the ``__geo_interface__``, see
        https://gist.github.com/sgillies/2217756

        Examples
        --------
        >>> feature_coll = {
        ...     "type": "FeatureCollection",
        ...     "features": [
        ...         {
        ...             "id": "0",
        ...             "type": "Feature",
        ...             "properties": {"col1": "name1"},
        ...             "geometry": {"type": "Point", "coordinates": (1.0, 2.0)},
        ...             "bbox": (1.0, 2.0, 1.0, 2.0),
        ...         },
        ...         {
        ...             "id": "1",
        ...             "type": "Feature",
        ...             "properties": {"col1": "name2"},
        ...             "geometry": {"type": "Point", "coordinates": (2.0, 1.0)},
        ...             "bbox": (2.0, 1.0, 2.0, 1.0),
        ...         },
        ...     ],
        ...     "bbox": (1.0, 1.0, 2.0, 2.0),
        ... }
        >>> df = geopandas.GeoDataFrame.from_features(feature_coll)
        >>> df
                          geometry   col1
        0  POINT (1.00000 2.00000)  name1
        1  POINT (2.00000 1.00000)  name2

        """
        # Handle feature collections
        if hasattr(features, "__geo_interface__"):
            fs = features.__geo_interface__
        else:
            fs = features

        if isinstance(fs, dict) and fs.get("type") == "FeatureCollection":
            features_lst = fs["features"]
        else:
            features_lst = features

        rows = []
        for feature in features_lst:
            # load geometry
            if hasattr(feature, "__geo_interface__"):
                feature = feature.__geo_interface__
            row = {
                "geometry": shape(feature["geometry"]) if feature["geometry"] else None
            }
            # load properties
            row.update(feature["properties"])
            rows.append(row)
        return GeoDataFrame(rows, columns=columns, crs=crs)

    @classmethod
    def from_postgis(
        cls,
        sql,
        con,
        geom_col="geom",
        crs=None,
        index_col=None,
        coerce_float=True,
        parse_dates=None,
        params=None,
        chunksize=None,
    ):
        """
        Alternate constructor to create a ``GeoDataFrame`` from a sql query
        containing a geometry column in WKB representation.

        Parameters
        ----------
        sql : string
        con : sqlalchemy.engine.Connection or sqlalchemy.engine.Engine
        geom_col : string, default 'geom'
            column name to convert to shapely geometries
        crs : optional
            Coordinate reference system to use for the returned GeoDataFrame
        index_col : string or list of strings, optional, default: None
            Column(s) to set as index(MultiIndex)
        coerce_float : boolean, default True
            Attempt to convert values of non-string, non-numeric objects (like
            decimal.Decimal) to floating point, useful for SQL result sets
        parse_dates : list or dict, default None
            - List of column names to parse as dates.
            - Dict of ``{column_name: format string}`` where format string is
              strftime compatible in case of parsing string times, or is one of
              (D, s, ns, ms, us) in case of parsing integer timestamps.
            - Dict of ``{column_name: arg dict}``, where the arg dict
              corresponds to the keyword arguments of
              :func:`pandas.to_datetime`. Especially useful with databases
              without native Datetime support, such as SQLite.
        params : list, tuple or dict, optional, default None
            List of parameters to pass to execute method.
        chunksize : int, default None
            If specified, return an iterator where chunksize is the number
            of rows to include in each chunk.

        Examples
        --------
        PostGIS

        >>> from sqlalchemy import create_engine  # doctest: +SKIP
        >>> db_connection_url = "postgres://myusername:mypassword@myhost:5432/mydb"
        >>> con = create_engine(db_connection_url)  # doctest: +SKIP
        >>> sql = "SELECT geom, highway FROM roads"
        >>> df = geopandas.GeoDataFrame.from_postgis(sql, con)  # doctest: +SKIP

        SpatiaLite

        >>> sql = "SELECT ST_Binary(geom) AS geom, highway FROM roads"
        >>> df = geopandas.GeoDataFrame.from_postgis(sql, con)  # doctest: +SKIP

        The recommended method of reading from PostGIS is
        :func:`geopandas.read_postgis`:

        >>> df = geopandas.read_postgis(sql, con)  # doctest: +SKIP

        See also
        --------
        geopandas.read_postgis : read PostGIS database to GeoDataFrame
        """

        df = geopandas.io.sql._read_postgis(
            sql,
            con,
            geom_col=geom_col,
            crs=crs,
            index_col=index_col,
            coerce_float=coerce_float,
            parse_dates=parse_dates,
            params=params,
            chunksize=chunksize,
        )

        return df

    def to_json(self, na="null", show_bbox=False, drop_id=False, **kwargs):
        """
        Returns a GeoJSON representation of the ``GeoDataFrame`` as a string.

        Parameters
        ----------
        na : {'null', 'drop', 'keep'}, default 'null'
            Indicates how to output missing (NaN) values in the GeoDataFrame.
            See below.
        show_bbox : bool, optional, default: False
            Include bbox (bounds) in the geojson
        drop_id : bool, default: False
            Whether to retain the index of the GeoDataFrame as the id property
            in the generated GeoJSON. Default is False, but may want True
            if the index is just arbitrary row numbers.

        Notes
        -----
        The remaining *kwargs* are passed to json.dumps().

        Missing (NaN) values in the GeoDataFrame can be represented as follows:

        - ``null``: output the missing entries as JSON null.
        - ``drop``: remove the property from the feature. This applies to each
          feature individually so that features may have different properties.
        - ``keep``: output the missing entries as NaN.

        Examples
        --------

        >>> from shapely.geometry import Point
        >>> d = {'col1': ['name1', 'name2'], 'geometry': [Point(1, 2), Point(2, 1)]}
        >>> gdf = geopandas.GeoDataFrame(d, crs="EPSG:4326")
        >>> gdf
            col1                 geometry
        0  name1  POINT (1.00000 2.00000)
        1  name2  POINT (2.00000 1.00000)

        >>> gdf.to_json()
        '{"type": "FeatureCollection", "features": [{"id": "0", "type": "Feature", \
"properties": {"col1": "name1"}, "geometry": {"type": "Point", "coordinates": [1.0,\
 2.0]}}, {"id": "1", "type": "Feature", "properties": {"col1": "name2"}, "geometry"\
: {"type": "Point", "coordinates": [2.0, 1.0]}}]}'

        Alternatively, you can write GeoJSON to file:

        >>> gdf.to_file(path, driver="GeoJSON")  # doctest: +SKIP

        See also
        --------
        GeoDataFrame.to_file : write GeoDataFrame to file

        """
        return json.dumps(
            self._to_geo(na=na, show_bbox=show_bbox, drop_id=drop_id), **kwargs
        )

    @property
    def __geo_interface__(self):
        """Returns a ``GeoDataFrame`` as a python feature collection.

        Implements the `geo_interface`. The returned python data structure
        represents the ``GeoDataFrame`` as a GeoJSON-like
        ``FeatureCollection``.

        This differs from `_to_geo()` only in that it is a property with
        default args instead of a method

        Examples
        --------

        >>> from shapely.geometry import Point
        >>> d = {'col1': ['name1', 'name2'], 'geometry': [Point(1, 2), Point(2, 1)]}
        >>> gdf = geopandas.GeoDataFrame(d, crs="EPSG:4326")
        >>> gdf
            col1                 geometry
        0  name1  POINT (1.00000 2.00000)
        1  name2  POINT (2.00000 1.00000)

        >>> gdf.__geo_interface__
        {'type': 'FeatureCollection', 'features': [{'id': '0', 'type': 'Feature', \
'properties': {'col1': 'name1'}, 'geometry': {'type': 'Point', 'coordinates': (1.0\
, 2.0)}, 'bbox': (1.0, 2.0, 1.0, 2.0)}, {'id': '1', 'type': 'Feature', 'properties\
': {'col1': 'name2'}, 'geometry': {'type': 'Point', 'coordinates': (2.0, 1.0)}, 'b\
box': (2.0, 1.0, 2.0, 1.0)}], 'bbox': (1.0, 1.0, 2.0, 2.0)}


        """
        return self._to_geo(na="null", show_bbox=True, drop_id=False)

    def iterfeatures(self, na="null", show_bbox=False, drop_id=False):
        """
        Returns an iterator that yields feature dictionaries that comply with
        __geo_interface__

        Parameters
        ----------
        na : str, optional
            Options are {'null', 'drop', 'keep'}, default 'null'.
            Indicates how to output missing (NaN) values in the GeoDataFrame
            * null: ouput the missing entries as JSON null
            * drop: remove the property from the feature. This applies to
                    each feature individually so that features may have
                    different properties
            * keep: output the missing entries as NaN
        show_bbox : bool, optional
            Include bbox (bounds) in the geojson. Default False.
        drop_id : bool, default: False
            Whether to retain the index of the GeoDataFrame as the id property
            in the generated GeoJSON. Default is False, but may want True
            if the index is just arbitrary row numbers.

        Examples
        --------

        >>> from shapely.geometry import Point
        >>> d = {'col1': ['name1', 'name2'], 'geometry': [Point(1, 2), Point(2, 1)]}
        >>> gdf = geopandas.GeoDataFrame(d, crs="EPSG:4326")
        >>> gdf
            col1                 geometry
        0  name1  POINT (1.00000 2.00000)
        1  name2  POINT (2.00000 1.00000)

        >>> feature = next(gdf.iterfeatures())
        >>> feature
        {'id': '0', 'type': 'Feature', 'properties': {'col1': 'name1'}, 'geometry': {\
'type': 'Point', 'coordinates': (1.0, 2.0)}}
        """
        if na not in ["null", "drop", "keep"]:
            raise ValueError("Unknown na method {0}".format(na))

        if self._geometry_column_name not in self:
            raise AttributeError(
                "No geometry data set (expected in"
                " column '%s')." % self._geometry_column_name
            )

        ids = np.array(self.index, copy=False)
        geometries = np.array(self[self._geometry_column_name], copy=False)

        if not self.columns.is_unique:
            raise ValueError("GeoDataFrame cannot contain duplicated column names.")

        properties_cols = self.columns.difference([self._geometry_column_name])

        if len(properties_cols) > 0:
            # convert to object to get python scalars.
            properties = self[properties_cols].astype(object).values
            if na == "null":
                properties[pd.isnull(self[properties_cols]).values] = None

            for i, row in enumerate(properties):
                geom = geometries[i]

                if na == "drop":
                    properties_items = {
                        k: v for k, v in zip(properties_cols, row) if not pd.isnull(v)
                    }
                else:
                    properties_items = {k: v for k, v in zip(properties_cols, row)}

                if drop_id:
                    feature = {}
                else:
                    feature = {"id": str(ids[i])}

                feature["type"] = "Feature"
                feature["properties"] = properties_items
                feature["geometry"] = mapping(geom) if geom else None

                if show_bbox:
                    feature["bbox"] = geom.bounds if geom else None

                yield feature

        else:
            for fid, geom in zip(ids, geometries):

                if drop_id:
                    feature = {}
                else:
                    feature = {"id": str(fid)}

                feature["type"] = "Feature"
                feature["properties"] = {}
                feature["geometry"] = mapping(geom) if geom else None

                if show_bbox:
                    feature["bbox"] = geom.bounds if geom else None

                yield feature

    def _to_geo(self, **kwargs):
        """
        Returns a python feature collection (i.e. the geointerface)
        representation of the GeoDataFrame.

        """
        geo = {
            "type": "FeatureCollection",
            "features": list(self.iterfeatures(**kwargs)),
        }

        if kwargs.get("show_bbox", False):
            geo["bbox"] = tuple(self.total_bounds)

        return geo

    def to_wkb(self, hex=False, **kwargs):
        """
        Encode all geometry columns in the GeoDataFrame to WKB.

        Parameters
        ----------
        hex : bool
            If true, export the WKB as a hexadecimal string.
            The default is to return a binary bytes object.
        kwargs
            Additional keyword args will be passed to
            :func:`pygeos.to_wkb` if pygeos is installed.

        Returns
        -------
        DataFrame
            geometry columns are encoded to WKB
        """

        df = DataFrame(self.copy())

        # Encode all geometry columns to WKB
        for col in df.columns[df.dtypes == "geometry"]:
            df[col] = to_wkb(df[col].values, hex=hex, **kwargs)

        return df

    def to_wkt(self, **kwargs):
        """
        Encode all geometry columns in the GeoDataFrame to WKT.

        Parameters
        ----------
        kwargs
            Keyword args will be passed to :func:`pygeos.to_wkt`
            if pygeos is installed.

        Returns
        -------
        DataFrame
            geometry columns are encoded to WKT
        """

        df = DataFrame(self.copy())

        # Encode all geometry columns to WKT
        for col in df.columns[df.dtypes == "geometry"]:
            df[col] = to_wkt(df[col].values, **kwargs)

        return df

    def to_parquet(self, path, index=None, compression="snappy", **kwargs):
        """Write a GeoDataFrame to the Parquet format.

        Any geometry columns present are serialized to WKB format in the file.

        Requires 'pyarrow'.

        WARNING: this is an initial implementation of Parquet file support and
        associated metadata.  This is tracking version 0.1.0 of the metadata
        specification at:
        https://github.com/geopandas/geo-arrow-spec

        This metadata specification does not yet make stability promises.  As such,
        we do not yet recommend using this in a production setting unless you are
        able to rewrite your Parquet files.

        .. versionadded:: 0.8

        Parameters
        ----------
        path : str, path object
        index : bool, default None
            If ``True``, always include the dataframe's index(es) as columns
            in the file output.
            If ``False``, the index(es) will not be written to the file.
            If ``None``, the index(ex) will be included as columns in the file
            output except `RangeIndex` which is stored as metadata only.
        compression : {'snappy', 'gzip', 'brotli', None}, default 'snappy'
            Name of the compression to use. Use ``None`` for no compression.
        kwargs
            Additional keyword arguments passed to to pyarrow.parquet.write_table().

        Examples
        --------

        >>> gdf.to_parquet('data.parquet')  # doctest: +SKIP

        See also
        --------
        GeoDataFrame.to_feather : write GeoDataFrame to feather
        GeoDataFrame.to_file : write GeoDataFrame to file
        """

        from geopandas.io.arrow import _to_parquet

        _to_parquet(self, path, compression=compression, index=index, **kwargs)

    def to_feather(self, path, index=None, compression=None, **kwargs):
        """Write a GeoDataFrame to the Feather format.

        Any geometry columns present are serialized to WKB format in the file.

        Requires 'pyarrow' >= 0.17.

        WARNING: this is an initial implementation of Feather file support and
        associated metadata.  This is tracking version 0.1.0 of the metadata
        specification at:
        https://github.com/geopandas/geo-arrow-spec

        This metadata specification does not yet make stability promises.  As such,
        we do not yet recommend using this in a production setting unless you are
        able to rewrite your Feather files.

        .. versionadded:: 0.8

        Parameters
        ----------
        path : str, path object
        index : bool, default None
            If ``True``, always include the dataframe's index(es) as columns
            in the file output.
            If ``False``, the index(es) will not be written to the file.
            If ``None``, the index(ex) will be included as columns in the file
            output except `RangeIndex` which is stored as metadata only.
        compression : {'zstd', 'lz4', 'uncompressed'}, optional
            Name of the compression to use. Use ``"uncompressed"`` for no
            compression. By default uses LZ4 if available, otherwise uncompressed.
        kwargs
            Additional keyword arguments passed to to pyarrow.feather.write_feather().

        Examples
        --------

        >>> gdf.to_feather('data.feather')  # doctest: +SKIP

        See also
        --------
        GeoDataFrame.to_parquet : write GeoDataFrame to parquet
        GeoDataFrame.to_file : write GeoDataFrame to file
        """

        from geopandas.io.arrow import _to_feather

        _to_feather(self, path, index=index, compression=compression, **kwargs)

    def to_file(
        self, filename, driver="ESRI Shapefile", schema=None, index=None, **kwargs
    ):
        """Write the ``GeoDataFrame`` to a file.

        By default, an ESRI shapefile is written, but any OGR data source
        supported by Fiona can be written. A dictionary of supported OGR
        providers is available via:

        >>> import fiona
        >>> fiona.supported_drivers  # doctest: +SKIP

        Parameters
        ----------
        filename : string
            File path or file handle to write to.
        driver : string, default: 'ESRI Shapefile'
            The OGR format driver used to write the vector file.
        schema : dict, default: None
            If specified, the schema dictionary is passed to Fiona to
            better control how the file is written.
        index : bool, default None
            If True, write index into one or more columns (for MultiIndex).
            Default None writes the index into one or more columns only if
            the index is named, is a MultiIndex, or has a non-integer data
            type. If False, no index is written.

            .. versionadded:: 0.7
                Previously the index was not written.

        Notes
        -----
        The extra keyword arguments ``**kwargs`` are passed to fiona.open and
        can be used to write to multi-layer data, store data within archives
        (zip files), etc.

        The format drivers will attempt to detect the encoding of your data, but
        may fail. In this case, the proper encoding can be specified explicitly
        by using the encoding keyword parameter, e.g. ``encoding='utf-8'``.

        See Also
        --------
        GeoSeries.to_file
        GeoDataFrame.to_postgis : write GeoDataFrame to PostGIS database
        GeoDataFrame.to_parquet : write GeoDataFrame to parquet
        GeoDataFrame.to_feather : write GeoDataFrame to feather

        Examples
        --------

        >>> gdf.to_file('dataframe.shp')  # doctest: +SKIP

        >>> gdf.to_file('dataframe.gpkg', driver='GPKG', layer='name')  # doctest: +SKIP

        >>> gdf.to_file('dataframe.geojson', driver='GeoJSON')  # doctest: +SKIP

        With selected drivers you can also append to a file with `mode="a"`:

        >>> gdf.to_file('dataframe.shp', mode="a")  # doctest: +SKIP
        """
        from geopandas.io.file import _to_file

        _to_file(self, filename, driver, schema, index, **kwargs)

    def set_crs(self, crs=None, epsg=None, inplace=False, allow_override=False):
        """
        Set the Coordinate Reference System (CRS) of the ``GeoDataFrame``.

        If there are multiple geometry columns within the GeoDataFrame, only
        the CRS of the active geometry column is set.

        NOTE: The underlying geometries are not transformed to this CRS. To
        transform the geometries to a new CRS, use the ``to_crs`` method.

        Parameters
        ----------
        crs : pyproj.CRS, optional if `epsg` is specified
            The value can be anything accepted
            by :meth:`pyproj.CRS.from_user_input() <pyproj.crs.CRS.from_user_input>`,
            such as an authority string (eg "EPSG:4326") or a WKT string.
        epsg : int, optional if `crs` is specified
            EPSG code specifying the projection.
        inplace : bool, default False
            If True, the CRS of the GeoDataFrame will be changed in place
            (while still returning the result) instead of making a copy of
            the GeoDataFrame.
        allow_override : bool, default False
            If the the GeoDataFrame already has a CRS, allow to replace the
            existing CRS, even when both are not equal.

        Examples
        --------
        >>> from shapely.geometry import Point
        >>> d = {'col1': ['name1', 'name2'], 'geometry': [Point(1, 2), Point(2, 1)]}
        >>> gdf = geopandas.GeoDataFrame(d)
        >>> gdf
            col1                 geometry
        0  name1  POINT (1.00000 2.00000)
        1  name2  POINT (2.00000 1.00000)

        Setting CRS to a GeoDataFrame without one:

        >>> gdf.crs is None
        True

        >>> gdf = gdf.set_crs('epsg:3857')
        >>> gdf.crs  # doctest: +SKIP
        <Projected CRS: EPSG:3857>
        Name: WGS 84 / Pseudo-Mercator
        Axis Info [cartesian]:
        - X[east]: Easting (metre)
        - Y[north]: Northing (metre)
        Area of Use:
        - name: World - 85°S to 85°N
        - bounds: (-180.0, -85.06, 180.0, 85.06)
        Coordinate Operation:
        - name: Popular Visualisation Pseudo-Mercator
        - method: Popular Visualisation Pseudo Mercator
        Datum: World Geodetic System 1984
        - Ellipsoid: WGS 84
        - Prime Meridian: Greenwich

        Overriding existing CRS:

        >>> gdf = gdf.set_crs(4326, allow_override=True)

        Without ``allow_override=True``, ``set_crs`` returns an error if you try to
        override CRS.

        See also
        --------
        GeoDataFrame.to_crs : re-project to another CRS

        """
        if not inplace:
            df = self.copy()
        else:
            df = self
        df.geometry = df.geometry.set_crs(
            crs=crs, epsg=epsg, allow_override=allow_override, inplace=True
        )
        return df

    def to_crs(self, crs=None, epsg=None, inplace=False):
        """Transform geometries to a new coordinate reference system.

        Transform all geometries in an active geometry column to a different coordinate
        reference system.  The ``crs`` attribute on the current GeoSeries must
        be set.  Either ``crs`` or ``epsg`` may be specified for output.

        This method will transform all points in all objects. It has no notion
        or projecting entire geometries.  All segments joining points are
        assumed to be lines in the current projection, not geodesics. Objects
        crossing the dateline (or other projection boundary) will have
        undesirable behavior.

        Parameters
        ----------
        crs : pyproj.CRS, optional if `epsg` is specified
            The value can be anything accepted by
            :meth:`pyproj.CRS.from_user_input() <pyproj.crs.CRS.from_user_input>`,
            such as an authority string (eg "EPSG:4326") or a WKT string.
        epsg : int, optional if `crs` is specified
            EPSG code specifying output projection.
        inplace : bool, optional, default: False
            Whether to return a new GeoDataFrame or do the transformation in
            place.

        Returns
        -------
        GeoDataFrame

        Examples
        --------
        >>> from shapely.geometry import Point
        >>> d = {'col1': ['name1', 'name2'], 'geometry': [Point(1, 2), Point(2, 1)]}
        >>> gdf = geopandas.GeoDataFrame(d, crs=4326)
        >>> gdf
            col1                 geometry
        0  name1  POINT (1.00000 2.00000)
        1  name2  POINT (2.00000 1.00000)
        >>> gdf.crs  # doctest: +SKIP
        <Geographic 2D CRS: EPSG:4326>
        Name: WGS 84
        Axis Info [ellipsoidal]:
        - Lat[north]: Geodetic latitude (degree)
        - Lon[east]: Geodetic longitude (degree)
        Area of Use:
        - name: World
        - bounds: (-180.0, -90.0, 180.0, 90.0)
        Datum: World Geodetic System 1984
        - Ellipsoid: WGS 84
        - Prime Meridian: Greenwich

        >>> gdf = gdf.to_crs(3857)
        >>> gdf
            col1                       geometry
        0  name1  POINT (111319.491 222684.209)
        1  name2  POINT (222638.982 111325.143)
        >>> gdf.crs  # doctest: +SKIP
        <Projected CRS: EPSG:3857>
        Name: WGS 84 / Pseudo-Mercator
        Axis Info [cartesian]:
        - X[east]: Easting (metre)
        - Y[north]: Northing (metre)
        Area of Use:
        - name: World - 85°S to 85°N
        - bounds: (-180.0, -85.06, 180.0, 85.06)
        Coordinate Operation:
        - name: Popular Visualisation Pseudo-Mercator
        - method: Popular Visualisation Pseudo Mercator
        Datum: World Geodetic System 1984
        - Ellipsoid: WGS 84
        - Prime Meridian: Greenwich

        See also
        --------
        GeoDataFrame.set_crs : assign CRS without re-projection
        """
        if inplace:
            df = self
        else:
            df = self.copy()
        geom = df.geometry.to_crs(crs=crs, epsg=epsg)
        df.geometry = geom
        df.crs = geom.crs
        if not inplace:
            return df

    def estimate_utm_crs(self, datum_name="WGS 84"):
        """Returns the estimated UTM CRS based on the bounds of the dataset.

        .. versionadded:: 0.9

        .. note:: Requires pyproj 3+

        Parameters
        ----------
        datum_name : str, optional
            The name of the datum to use in the query. Default is WGS 84.

        Returns
        -------
        pyproj.CRS

        Examples
        --------
        >>> world = geopandas.read_file(
        ...     geopandas.datasets.get_path("naturalearth_lowres")
        ... )
        >>> germany = world.loc[world.name == "Germany"]
        >>> germany.estimate_utm_crs()  # doctest: +SKIP
        <Projected CRS: EPSG:32632>
        Name: WGS 84 / UTM zone 32N
        Axis Info [cartesian]:
        - E[east]: Easting (metre)
        - N[north]: Northing (metre)
        Area of Use:
        - name: World - N hemisphere - 6°E to 12°E - by country
        - bounds: (6.0, 0.0, 12.0, 84.0)
        Coordinate Operation:
        - name: UTM zone 32N
        - method: Transverse Mercator
        Datum: World Geodetic System 1984
        - Ellipsoid: WGS 84
        - Prime Meridian: Greenwich
        """
        return self.geometry.estimate_utm_crs(datum_name=datum_name)

    def __getitem__(self, key):
        """
        If the result is a column containing only 'geometry', return a
        GeoSeries. If it's a DataFrame with a 'geometry' column, return a
        GeoDataFrame.
        """
        result = super(GeoDataFrame, self).__getitem__(key)
        geo_col = self._geometry_column_name
        if isinstance(result, Series) and isinstance(result.dtype, GeometryDtype):
            result.__class__ = GeoSeries
        elif isinstance(result, DataFrame) and geo_col in result:
            result.__class__ = GeoDataFrame
            result._geometry_column_name = geo_col
        elif isinstance(result, DataFrame) and geo_col not in result:
            result.__class__ = DataFrame
        return result

    def __setitem__(self, key, value):
        """
        Overwritten to preserve CRS of GeometryArray in cases like
        df['geometry'] = [geom... for geom in df.geometry]
        """
        if not pd.api.types.is_list_like(key) and key == self._geometry_column_name:
            if pd.api.types.is_scalar(value) or isinstance(value, BaseGeometry):
                value = [value] * self.shape[0]
            try:
                value = _ensure_geometry(value, crs=self.crs)
                self._crs = value.crs
            except TypeError:
                warnings.warn("Geometry column does not contain geometry.")
        super(GeoDataFrame, self).__setitem__(key, value)

    #
    # Implement pandas methods
    #

    def merge(self, *args, **kwargs):
        r"""Merge two ``GeoDataFrame`` objects with a database-style join.

        Returns a ``GeoDataFrame`` if a geometry column is present; otherwise,
        returns a pandas ``DataFrame``.

        Returns
        -------
        GeoDataFrame or DataFrame

        Notes
        -----
        The extra arguments ``*args`` and keyword arguments ``**kwargs`` are
        passed to DataFrame.merge.

        Reference
        ---------
        https://pandas.pydata.org/pandas-docs/stable/reference/api/pandas\
        .DataFrame.merge.html

        """
        result = DataFrame.merge(self, *args, **kwargs)
        geo_col = self._geometry_column_name
        if isinstance(result, DataFrame) and geo_col in result:
            result.__class__ = GeoDataFrame
            result.crs = self.crs
            result._geometry_column_name = geo_col
        elif isinstance(result, DataFrame) and geo_col not in result:
            result.__class__ = DataFrame
        return result

    @doc(pd.DataFrame)
    def apply(self, func, axis=0, raw=False, result_type=None, args=(), **kwargs):
        result = super().apply(
            func, axis=axis, raw=raw, result_type=result_type, args=args, **kwargs
        )
        if (
            isinstance(result, GeoDataFrame)
            and self._geometry_column_name in result.columns
            and any(isinstance(t, GeometryDtype) for t in result.dtypes)
        ):
            if self.crs is not None and result.crs is None:
                result.set_crs(self.crs, inplace=True)
        return result

    @property
    def _constructor(self):
        return GeoDataFrame

    def __finalize__(self, other, method=None, **kwargs):
        """propagate metadata from other to self"""
        self = super().__finalize__(other, method=method, **kwargs)

        # merge operation: using metadata of the left object
        if method == "merge":
            for name in self._metadata:
                object.__setattr__(self, name, getattr(other.left, name, None))
        # concat operation: using metadata of the first object
        elif method == "concat":
            for name in self._metadata:
                object.__setattr__(self, name, getattr(other.objs[0], name, None))

        return self

    def dissolve(
        self,
        by=None,
        aggfunc="first",
        as_index=True,
        level=None,
        sort=True,
        observed=False,
        dropna=True,
    ):
        """
        Dissolve geometries within `groupby` into single observation.
        This is accomplished by applying the `unary_union` method
        to all geometries within a groupself.

        Observations associated with each `groupby` group will be aggregated
        using the `aggfunc`.

        Parameters
        ----------
        by : string, default None
            Column whose values define groups to be dissolved. If None,
            whole GeoDataFrame is considered a single group.
        aggfunc : function or string, default "first"
            Aggregation function for manipulation of data associated
            with each group. Passed to pandas `groupby.agg` method.
        as_index : boolean, default True
            If true, groupby columns become index of result.
        level : int or str or sequence of int or sequence of str, default None
            If the axis is a MultiIndex (hierarchical), group by a
            particular level or levels.

            .. versionadded:: 0.9.0
        sort : bool, default True
            Sort group keys. Get better performance by turning this off.
            Note this does not influence the order of observations within
            each group. Groupby preserves the order of rows within each group.

            .. versionadded:: 0.9.0
        observed : bool, default False
            This only applies if any of the groupers are Categoricals.
            If True: only show observed values for categorical groupers.
            If False: show all values for categorical groupers.

            .. versionadded:: 0.9.0
        dropna : bool, default True
            If True, and if group keys contain NA values, NA values
            together with row/column will be dropped. If False, NA
            values will also be treated as the key in groups.

            This parameter is not supported for pandas < 1.1.0.
            A warning will be emitted for earlier pandas versions
            if a non-default value is given for this parameter.

            .. versionadded:: 0.9.0

        Returns
        -------
        GeoDataFrame

        Examples
        --------
        >>> from shapely.geometry import Point
        >>> d = {
        ...     "col1": ["name1", "name2", "name1"],
        ...     "geometry": [Point(1, 2), Point(2, 1), Point(0, 1)],
        ... }
        >>> gdf = geopandas.GeoDataFrame(d, crs=4326)
        >>> gdf
            col1                 geometry
        0  name1  POINT (1.00000 2.00000)
        1  name2  POINT (2.00000 1.00000)
        2  name1  POINT (0.00000 1.00000)

        >>> dissolved = gdf.dissolve('col1')
        >>> dissolved  # doctest: +SKIP
                                                    geometry
        col1
        name1  MULTIPOINT (0.00000 1.00000, 1.00000 2.00000)
        name2                        POINT (2.00000 1.00000)

        See also
        --------
        GeoDataFrame.explode : explode muti-part geometries into single geometries

        """

        if by is None and level is None:
            by = np.zeros(len(self), dtype="int64")

        groupby_kwargs = dict(
            by=by, level=level, sort=sort, observed=observed, dropna=dropna
        )
        if not compat.PANDAS_GE_11:
            groupby_kwargs.pop("dropna")

            if not dropna:  # If they passed a non-default dropna value
                warnings.warn("dropna kwarg is not supported for pandas < 1.1.0")

        # Process non-spatial component
        data = self.drop(labels=self.geometry.name, axis=1)
        aggregated_data = data.groupby(**groupby_kwargs).agg(aggfunc)

        # Process spatial component
        def merge_geometries(block):
            merged_geom = block.unary_union
            return merged_geom

        g = self.groupby(group_keys=False, **groupby_kwargs)[self.geometry.name].agg(
            merge_geometries
        )

        # Aggregate
        aggregated_geometry = GeoDataFrame(g, geometry=self.geometry.name, crs=self.crs)
        # Recombine
        aggregated = aggregated_geometry.join(aggregated_data)

        # Reset if requested
        if not as_index:
            aggregated = aggregated.reset_index()

        return aggregated

    # overrides the pandas native explode method to break up features geometrically
    def explode(self, column=None, **kwargs):
        """
        Explode muti-part geometries into multiple single geometries.

        Each row containing a multi-part geometry will be split into
        multiple rows with single geometries, thereby increasing the vertical
        size of the GeoDataFrame.

        The index of the input geodataframe is no longer unique and is
        replaced with a multi-index (original index with additional level
        indicating the multiple geometries: a new zero-based index for each
        single part geometry per multi-part geometry).

        Returns
        -------
        GeoDataFrame
            Exploded geodataframe with each single geometry
            as a separate entry in the geodataframe.

        Examples
        --------

        >>> from shapely.geometry import MultiPoint
        >>> d = {
        ...     "col1": ["name1", "name2"],
        ...     "geometry": [
        ...         MultiPoint([(1, 2), (3, 4)]),
        ...         MultiPoint([(2, 1), (0, 0)]),
        ...     ],
        ... }
        >>> gdf = geopandas.GeoDataFrame(d, crs=4326)
        >>> gdf
            col1                                       geometry
        0  name1  MULTIPOINT (1.00000 2.00000, 3.00000 4.00000)
        1  name2  MULTIPOINT (2.00000 1.00000, 0.00000 0.00000)

        >>> exploded = gdf.explode()
        >>> exploded
              col1                 geometry
        0 0  name1  POINT (1.00000 2.00000)
          1  name1  POINT (3.00000 4.00000)
        1 0  name2  POINT (2.00000 1.00000)
          1  name2  POINT (0.00000 0.00000)

        See also
        --------
        GeoDataFrame.dissolve : dissolve geometries into a single observation.

        """

        # If no column is specified then default to the active geometry column
        if column is None:
            column = self.geometry.name
        # If the specified column is not a geometry dtype use pandas explode
        if not isinstance(self[column].dtype, GeometryDtype):
            return super(GeoDataFrame, self).explode(column, **kwargs)
            # TODO: make sure index behaviour is consistent

        df_copy = self.copy()

        if "level_1" in df_copy.columns:  # GH1393
            df_copy = df_copy.rename(columns={"level_1": "__level_1"})

        exploded_geom = df_copy.geometry.explode().reset_index(level=-1)
        exploded_index = exploded_geom.columns[0]

        df = (
            df_copy.drop(df_copy._geometry_column_name, axis=1)
            .join(exploded_geom)
            .__finalize__(self)
        )

        # reset to MultiIndex, otherwise df index is only first level of
        # exploded GeoSeries index.
        df.set_index(exploded_index, append=True, inplace=True)
        df.index.names = list(self.index.names) + [None]

        if "__level_1" in df.columns:
            df = df.rename(columns={"__level_1": "level_1"})

        geo_df = df.set_geometry(self._geometry_column_name)
        return geo_df

    # overrides the pandas astype method to ensure the correct return type
    def astype(self, dtype, copy=True, errors="raise", **kwargs):
        """
        Cast a pandas object to a specified dtype ``dtype``.

        Returns a GeoDataFrame when the geometry column is kept as geometries,
        otherwise returns a pandas DataFrame.

        See the pandas.DataFrame.astype docstring for more details.

        Returns
        -------
        GeoDataFrame or DataFrame
        """
        df = super(GeoDataFrame, self).astype(dtype, copy=copy, errors=errors, **kwargs)

        try:
            geoms = df[self._geometry_column_name]
            if is_geometry_type(geoms):
                return geopandas.GeoDataFrame(df, geometry=self._geometry_column_name)
        except KeyError:
            pass
        # if the geometry column is converted to non-geometries or did not exist
        # do not return a GeoDataFrame
        return pd.DataFrame(df)

    def to_postgis(
        self,
        name,
        con,
        schema=None,
        if_exists="fail",
        index=False,
        index_label=None,
        chunksize=None,
        dtype=None,
    ):
        """
        Upload GeoDataFrame into PostGIS database.

        This method requires SQLAlchemy and GeoAlchemy2, and a PostgreSQL
        Python driver (e.g. psycopg2) to be installed.

        Parameters
        ----------
        name : str
            Name of the target table.
        con : sqlalchemy.engine.Connection or sqlalchemy.engine.Engine
            Active connection to the PostGIS database.
        if_exists : {'fail', 'replace', 'append'}, default 'fail'
            How to behave if the table already exists:

            - fail: Raise a ValueError.
            - replace: Drop the table before inserting new values.
            - append: Insert new values to the existing table.
        schema : string, optional
            Specify the schema. If None, use default schema: 'public'.
        index : bool, default True
            Write DataFrame index as a column.
            Uses *index_label* as the column name in the table.
        index_label : string or sequence, default None
            Column label for index column(s).
            If None is given (default) and index is True,
            then the index names are used.
        chunksize : int, optional
            Rows will be written in batches of this size at a time.
            By default, all rows will be written at once.
        dtype : dict of column name to SQL type, default None
            Specifying the datatype for columns.
            The keys should be the column names and the values
            should be the SQLAlchemy types.

        Examples
        --------

        >>> from sqlalchemy import create_engine
        >>> engine = create_engine("postgres://myusername:mypassword@myhost:5432\
/mydatabase")  # doctest: +SKIP
        >>> gdf.to_postgis("my_table", engine)  # doctest: +SKIP

        See also
        --------
        GeoDataFrame.to_file : write GeoDataFrame to file
        read_postgis : read PostGIS database to GeoDataFrame

        """
        geopandas.io.sql._write_postgis(
            self, name, con, schema, if_exists, index, index_label, chunksize, dtype
        )

        #
        # Implement standard operators for GeoSeries
        #

    def __xor__(self, other):
        """Implement ^ operator as for builtin set type"""
        warnings.warn(
            "'^' operator will be deprecated. Use the 'symmetric_difference' "
            "method instead.",
            DeprecationWarning,
            stacklevel=2,
        )
        return self.geometry.symmetric_difference(other)

    def __or__(self, other):
        """Implement | operator as for builtin set type"""
        warnings.warn(
            "'|' operator will be deprecated. Use the 'union' method instead.",
            DeprecationWarning,
            stacklevel=2,
        )
        return self.geometry.union(other)

    def __and__(self, other):
        """Implement & operator as for builtin set type"""
        warnings.warn(
            "'&' operator will be deprecated. Use the 'intersection' method instead.",
            DeprecationWarning,
            stacklevel=2,
        )
        return self.geometry.intersection(other)

    def __sub__(self, other):
        """Implement - operator as for builtin set type"""
        warnings.warn(
            "'-' operator will be deprecated. Use the 'difference' method instead.",
            DeprecationWarning,
            stacklevel=2,
        )
        return self.geometry.difference(other)

    plot = CachedAccessor("plot", geopandas.plotting.GeoplotAccessor)

    #
    # spatical operation
    #

    def sjoin(self, df, *args, **kwargs):
        """Spatial join of two GeoDataFrames.

        See the User Guide page :doc:`../../user_guide/mergingdata` for details.

        Parameters
        ----------
        df : GeoDataFrames
        how : string, default 'inner'
            The type of join:

            * 'left': use keys from left_df; retain only left_df geometry column
            * 'right': use keys from right_df; retain only right_df geometry column
            * 'inner': use intersection of keys from both dfs; retain only
            left_df geometry column
        op : string, default 'intersects'
            Binary predicate. Valid values are determined by the spatial index used.
            You can check the valid values in left_df or right_df as
            ``left_df.sindex.valid_query_predicates`` or
            ``right_df.sindex.valid_query_predicates``
        lsuffix : string, default 'left'
            Suffix to apply to overlapping column names (left GeoDataFrame).
        rsuffix : string, default 'right'
            Suffix to apply to overlapping column names (right GeoDataFrame).

        Examples
        --------
        >>> countries = geopandas.read_file( \
    geopandas.datasets.get_path("naturalearth_lowres"))
        >>> cities = geopandas.read_file( \
    geopandas.datasets.get_path("naturalearth_cities"))
        >>> countries.head()  # doctest: +SKIP
            pop_est      continent                      name \
    iso_a3  gdp_md_est                                           geometry
        0     920938        Oceania                      Fiji    FJI      8374.0 \
    MULTIPOLYGON (((180.00000 -16.06713, 180.00000...
        1   53950935         Africa                  Tanzania    TZA    150600.0 \
    POLYGON ((33.90371 -0.95000, 34.07262 -1.05982...
        2     603253         Africa                 W. Sahara    ESH       906.5 \
    POLYGON ((-8.66559 27.65643, -8.66512 27.58948...
        3   35623680  North America                    Canada    CAN   1674000.0 \
    MULTIPOLYGON (((-122.84000 49.00000, -122.9742...
        4  326625791  North America  United States of America    USA  18560000.0 \
    MULTIPOLYGON (((-122.84000 49.00000, -120.0000...
        >>> cities.head()
                name                   geometry
        0  Vatican City  POINT (12.45339 41.90328)
        1    San Marino  POINT (12.44177 43.93610)
        2         Vaduz   POINT (9.51667 47.13372)
        3    Luxembourg   POINT (6.13000 49.61166)
        4       Palikir  POINT (158.14997 6.91664)

        >>> cities_w_country_data = cities.sjoin(countries)
        >>> cities_w_country_data.head()  # doctest: +SKIP
                name_left                   geometry  index_right   pop_est \
    continent name_right iso_a3  gdp_md_est
        0    Vatican City  POINT (12.45339 41.90328)          141  62137802 \
    Europe    Italy    ITA   2221000.0
        1    San Marino  POINT (12.44177 43.93610)          141  62137802 \
    Europe    Italy    ITA   2221000.0
        192          Rome  POINT (12.48131 41.89790)          141  62137802 \
    Europe    Italy    ITA   2221000.0
        2           Vaduz   POINT (9.51667 47.13372)          114   8754413 \
    Europe    Au    stria    AUT    416600.0
        184        Vienna  POINT (16.36469 48.20196)          114   8754413 \
    Europe    Austria    AUT    416600.0

        See also
        --------
        sjoin

        Notes
        ------
        Every operation in GeoPandas is planar, i.e. the potential third
        dimension is not taken into account.
        """
        return geopandas.sjoin(left_df=self, right_df=df, *args, **kwargs)


def _dataframe_set_geometry(self, col, drop=False, inplace=False, crs=None):
    if inplace:
        raise ValueError(
            "Can't do inplace setting when converting from DataFrame to GeoDataFrame"
        )
    gf = GeoDataFrame(self)
    # this will copy so that BlockManager gets copied
    return gf.set_geometry(col, drop=drop, inplace=False, crs=crs)


DataFrame.set_geometry = _dataframe_set_geometry<|MERGE_RESOLUTION|>--- conflicted
+++ resolved
@@ -15,13 +15,10 @@
 import geopandas.io
 from geopandas.array import GeometryArray, GeometryDtype, from_shapely, to_wkb, to_wkt
 from geopandas.base import GeoPandasBase, is_geometry_type
-<<<<<<< HEAD
-from geopandas.geoseries import GeoSeries, inherit_doc
-from geopandas.plotting import plot_dataframe
-=======
 from geopandas.geoseries import GeoSeries
-import geopandas.io
->>>>>>> 77a041ff
+
+from . import _compat as compat
+from ._decorator import doc
 
 from . import _compat as compat
 from ._decorator import doc
